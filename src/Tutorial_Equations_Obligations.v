(** * Equations and Obligations

  *** Summary

  [Equations] is a plugin for %\cite{Coq}% that offers a powerful support
  for writing functions by dependent pattern matching.
  In this tutorial, we discuss how it interface with [Program] to help write
  programs using obligations.

  In section 1, we recall the concept of obligation and how they interface with [Equations].
  In Section 2, we discuss [Equations]' obligation solving tactic.


  *** Table of content

  - 1. Equations and Obligations
    - 1.1 Obligations
    - 1.2 Solving obligations
  - 2. Equations' solving tactic
    - 2.1 Personalizing the tactic proving obligations
    - 2.2 What to do if goals are oversimplified


  *** Prerequisites

  Needed:
  - We assume basic knowledge of Coq, and of defining functions by recursion
  - We assume basic knowledge of the Equations plugin, e.g, as presented
    in the tutorial Equations: Basics

  Not needed:

  Installation:
  - Equations is available by default in the Coq Platform
  - Otherwise, it is available via opam under the name coq-equations

*)


From Coq Require Import List.
Import ListNotations.

From Equations Require Import Equations.

Axiom to_fill : forall A, A.
Arguments to_fill {_}.


(** ** 1. Equations and Obligations

    *** 1.1 Obligations

    In some cases, to define functions we may have to prove properties.
    There can be many reasons for that. Among others, the data structure under
    consideration may can include invariants that we must prove to be preserved
    when defining functions.

    For instance, vectors of size [n] can be defined as lists of length [n],
    that is, as a list [l] with a proof that [length l = n].
*)

Definition vec A n := { l : list A | length l = n }.

(** To define a function [vec A n -> vec A m], one has to explain how the
    function acts on lists, and to prove that the resulting list is of size
    [m] providing the original one is of size [n].

    For instance, to define a concatenation function on vectors
    [vapp : vec A n -> vec A m -> vec A (n + m)], as done below, one has to:
    - specify that the concatenation of [l] and [l'] is [app l l'] and,
    - provide a proof term that [length (ln ++ lm) = n + m], which is done
      below by the term [eq_trans (app_length ln lm) (f_equal2 Nat.add Hn Hm)].
*)

Equations vapp {A n m} (v1 : vec A n) (v2 : vec A m) : vec A (n + m) :=
vapp (exist _ ln Hn) (exist _ lm Hm) :=
      (exist _ (app ln lm)
               (eq_trans (app_length ln lm) (f_equal2 Nat.add Hn Hm))).

(** Yet, in most cases, when defining a function, we do not want to write down
    the proofs directly as terms, as we did above.
    There are many reasons for that:
    - in practice, proof terms can be arbitrarily large and complex making it
      tedious if not impossible to write them down directly as terms
    - even if we could, this can easily make the function completely illegible
    - in case of changes, it is not possible to replay a term proof as we can
      replay a tactic script in order to adapt it, making functions harder
      to adapt

    Therefore, we would much rather like to build our terms using the proof mode.
    This is exactly what [Program] and obligations enables us to do.
    At every point in a definition, it allows us to write down a wildcard [_] instead of a term,
    it will then:
    - 1. create an obligation, intuitively a goal left to solve
      to complete the definition
    - 2. try to simplify the obligations and solve them using a tactic,
      in our case, using a tactic specific to [Equations]
    - 3. if they are any obligations left to solve, enable us to prove them using
      the proof mode and tactics using [Next Obligation] or [Equations?] that
      we discuss in section 1.2


    For instance, we can define a function [vapp n m : vec A n -> vec A m -> vec A (n+m)]
    using a wildcard [_] where a proof of [length (app ln lm) = n + m]
    is expected to prove it using tactics:
*)

Equations vapp' {A n m} (v1 : vec A n) (v2 : vec A m) : vec A (n + m) :=
vapp' (exist _ ln Hn) (exist _ lm Hm) := exist _ (app ln lm) _.
Next Obligation.
  apply app_length.
Qed.

(** As you can see, this is very practical, however, you should be aware of
    three basic pitfalls:

    1. As you may have noticed the goal to prove was not [length (app ln lm) = n + m]
    as expected, but [length (app ln lm) = length ln + length lm].
    This is because [Equations]' custom solving tactic has already pre-simplified
    the goal for us. In can be an issue in some cases, and we discuss it in
    section 2.1.

    2. Technically, you can use a wildcard [_] for any term, even for one
    relevant to the definition and computation like [app ln lm] .
    Yet, it is generally a bad idea as automation could then infer
    something random that matches the type expected.

    3. Be aware that a definition is not defined until all its associated
    obligations have been solved. Trying to refer to it before that, we
<<<<<<< HEAD
    consequently trigger the error the defintion was not found.
    For instance, consider the unfinished definition of [vmap] with a wildcar [_]
=======
    consequently return that the defintion was not found.
    For instance, consider the unfinished definition of [vmap] with a wildcard [_]
>>>>>>> c51538c2
*)

Equations vmap {A B n} (f : A -> B) (v : vec A n) : vec B n :=
vmap f (exist _ ln Hn) := exist _ (map f ln) _ .

Fail Definition vmap_comp {A B C n} (g : B -> C) (f : A -> B) (v : vec A n)
    : vmap g (vmap f n v) = vmap (fun x => g (f x)) v.


(** *** 1.2 Solving obligations

    There are two different methods to solve the remaining obligations.

    You can solve the obligations one by one using the command [Next Obligations].
    Doing so for [vmap] display the goal [length (map f ln) = length ln],
    which we can then solve using tactics.
*)

Next Obligation.
  apply map_length.
Qed.

(** Using [Next Obligation] has the advantage that once an obligation has been
    solved, [Program] retries automatically to prove the remaining obligations.
    It can be practical when proofs are simple but requires for a variable
    to be solved first to be able to proceed.

    Note, that it can be useful to add [Fail Next Obligation] once all
    obligations have been solved.
    This way, if a change somewhere now leaves an obligation unsolved, we can
    easily track down the issue to the culprit definition.

    Alternatively, it is possible to use the keyword [Equations?] to automatically
    unshelve all obligations, that is enter the proof mode and create a goal
    for each of the obligations remaining.

    For an example, we can redefine [vmap] using it:
*)

Equations? vmap' {A B n} (f : A -> B) (v : vec A n) : vec B n :=
vmap' f (exist _ ln Hn) := exist _ (map f ln) _ .
Proof.
  apply map_length.
Defined.

(** Though, note that [Equations?] triggers a warning when used on a definition
    that leaves no obligations unsolved.
    It is because for technical reasons, [Equations?] cannot check if there
    is at least one obligation left to solve before opening the proof mode.
    Hence, when there is no obligation proof mode is opened for nothing, and
    has to be closed by hand using [Qed] or [Defined] as it can be seen below.
    As it is easy to forget, a warning is raised.
*)

Equations? vnil {A} : vec A 0 :=
vnil := exist _ nil eq_refl.
Defined.


(** ** 2. Equations' solving tactic

    As mentioned, [Equations] automatically tries to solve obligations.
    It does so using a custom strategy basically simplifying the goals and
    running a solver.
    It can be viewed with the following command:
*)

Show Obligation Tactic.

(** 2.1 Personalizing the tactic proving obligations

    When working, it is common to be dealing with a particular class of
    functions that shares a common theory, e.g, they involve basic arithmetic.
    This theory cannot not be guessed by the basic automation tactic,
    so one may want a personalized tactic to handle a particular theory.

    This can be done using the command [ #[local] Obligation Tactic := tac ]
    that locally changes the tactic solving obligation to [tac].

    For example, consider a [gcd] function defined by well-founded recursion.
    There are two obligations left to prove corresponding to proofs that the recursive
    call are indeed performed on smaller instance.
    Each of them corresponds to basic reasoning about arithmetics, and can
    be solved with the solver [lia].
*)

Require Import Arith Lia.

Equations? gcd (x y : nat) : nat by wf (x + y) lt :=
gcd 0 x := x ;
gcd x 0 := x ;
gcd x y with gt_eq_gt_dec x y := {
  | inleft (left _) := gcd x (y - x) ;
  | inleft (right refl) := x ;
  | inright _ := gcd (x - y) y }.
Proof.
  lia. lia.
Abort.

(** Therefore, we would like to locally change the tactic solving the
    obligations to take into account arithmetic, and try the [lia] tactic.
    We do so by simply trying it after the current solving tactic,
    i.e. the one displayed by [Show Obligation Tactic].
    As we can see by running again [Show Obligation Tactic], it has indeed been
    added, and [gcd] is now accepted directly.
*)

#[local] Obligation Tactic :=
          simpl in *;
          Tactics.program_simplify;
          CoreTactics.equations_simpl;
          try Tactics.program_solve_wf;
          try lia.

Show Obligation Tactic.

Equations gcd (x y : nat) : nat by wf (x + y) lt :=
gcd 0 x := x ;
gcd x 0 := x ;
gcd x y with gt_eq_gt_dec x y := {
  | inleft (left _)     := gcd x (y - x) ;
  | inleft (right refl) := x ;
  | inright _           := gcd (x - y) y
  }.

(** 2.2 What to do if goals are oversimplified

    In some cases, it can happen that [Equations]' solving tactic is too abrut
    and oversimplies goals, or mis-specialised  and ends up getting us stuck.
    The automation can also become slow, and one might want to diagnose this.
    In any of these cases, it can be useful to set the solving tactic to the identity.
    That way, the obligation one gets is the raw one generated by [Equations]
     without processing, which can then be "manually" explored.

    For example, let us define a function
    [vzip :  vec A n -> vec B n -> vec (A * B) n] without using [list_prod].
    In all cases where a proof is expected we create an obligation, and uses
    the proof mode to handle the reasoning on arithmetics.
    We also use obligations to disregard the case [nil (b::lb)] and [(a::la) nil].

    As it can be seen below, [Equations] can automatically with the first three
    goal, and first ask us which integer is used [n] the first.
    TODO ??
*)

  Equations? vzip {A B n} (va : vec A n) (vb : vec B n) : vec (A * B) n :=
  vzip (exist _ [] ea)      (exist _ [] eb)      => exist _ [] _;
  vzip (exist _ [] ea)      (exist _ (b::lb) eb) => _;
  vzip (exist _ (a::la) ea) (exist _ [] eb)      => _;
  vzip (exist _ (a::la) ea) (exist _ (b::lb) eb)
    with vzip (exist _ la _) (exist _ lb _ ) := {
    | exist _ l _ => exist _ ((a,b)::l) _
    }.
  Proof.
    - exact (length lb).
    -
  Abort.


(** Consequently, it can be easier to change the tactic locally to TODO  *)
#[local] Obligation Tactic := idtac.

Equations? vzip {A B n} (va : vec A n) (vb : vec B n) : vec (A * B) n :=
vzip (exist _ [] ea)      (exist _ [] eb)      => exist _ [] _;
vzip (exist _ [] ea)      (exist _ (b::lb) eb) => _;
vzip (exist _ (a::la) ea) (exist _ [] eb)      => _;
vzip (exist _ (a::la) ea) (exist _ (b::lb) eb)
  with vzip (exist _ la _) (exist _ lb _ ) := {
  | exist _ l _ => exist _ ((a,b)::l) _
  }.
Proof.
  - exact ea.
  - cbn in *. rewrite <- ea in eb; inversion eb.
  - cbn in *. rewrite <- ea in eb; inversion eb.
  - destruct n. 1: inversion ea. exact n.
  - destruct n; inversion ea. reflexivity.
  - destruct n; inversion eb. reflexivity.
  - destruct n; inversion ea. cbn. rewrite e, H0. reflexivity.
Defined.<|MERGE_RESOLUTION|>--- conflicted
+++ resolved
@@ -127,13 +127,8 @@
 
     3. Be aware that a definition is not defined until all its associated
     obligations have been solved. Trying to refer to it before that, we
-<<<<<<< HEAD
-    consequently trigger the error the defintion was not found.
+    consequently trigger the error that the defintion was not found.
     For instance, consider the unfinished definition of [vmap] with a wildcar [_]
-=======
-    consequently return that the defintion was not found.
-    For instance, consider the unfinished definition of [vmap] with a wildcard [_]
->>>>>>> c51538c2
 *)
 
 Equations vmap {A B n} (f : A -> B) (v : vec A n) : vec B n :=
