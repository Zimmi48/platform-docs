--- conflicted
+++ resolved
@@ -12,15 +12,13 @@
 - There is a lot of tutorials and how-tos to write, both about Coq and plugins in its Platform
 - There is technical work to be done on the (interactive) web interface side
 
-## Building the documentation
-
-<<<<<<< HEAD
 > [!TIP]
 > Before starting to work on something and invest time into it, check if it is not already existing,
 > or if someone hasn't already started working on it, either by creating a discussion on the [Zulip stream](https://coq.zulipchat.com/#narrow/stream/437203-Platform-docs) or a draft pull request about it.
 
-### Writing Tutorials and How-tos
-=======
+
+## Building the documentation
+
 We generate interactive documents using jsCoq from the `.v` files in the `src` directory.
 To build and test the documentation locally, you need to have npm and the Coq Platform installed.
 Then run:
@@ -37,7 +35,7 @@
 To extend the list of packages that are available in jsCoq, you should add them both in `src/package.json` and in `src/jscoq-agent.js`.
 
 ## Writing Tutorials and How-tos
->>>>>>> 945c371d
+
 If you have an idea for a tutorial or how-to, you can create a discussion on the dedicated [Zulip stream](https://coq.zulipchat.com/#narrow/stream/437203-Platform-docs)
 to get feedback on your idea, through the writing and to reach others that may be interested.
 If there is a stream dedicated to the topic or package that you are covering in your tutorial, you can also create a discussion there.
